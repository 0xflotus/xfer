# Copyright 2018 Amazon.com, Inc. or its affiliates. All Rights Reserved.
#
#   Licensed under the Apache License, Version 2.0 (the "License").
#   You may not use this file except in compliance with the License.
#   A copy of the License is located at
#
#       http://www.apache.org/licenses/LICENSE-2.0
#
#   or in the "license" file accompanying this file. This file is distributed
#   on an "AS IS" BASIS, WITHOUT WARRANTIES OR CONDITIONS OF ANY KIND, either
#   express or implied. See the License for the specific language governing
#   permissions and limitations under the License.
# ==============================================================================
from unittest import TestCase

import json
import os
import mxnet as mx
import numpy as np
from collections import OrderedDict

from xfer import model_handler
from xfer.model_handler import consts, exceptions


class TestModelHandler(TestCase):
    def setUp(self):
        np.random.seed(1)
        self.data_name = 'data'
        mod = mx.module.Module.load('tests/data/testnetv1', 0, label_names=['softmaxoutput1_label'],
                                    data_names=(self.data_name,))
        self.mh = model_handler.ModelHandler(mod, mx.context.cpu, 1, self.data_name)
        self.imglist = [[0, 'accordion/image_0001.jpg'], [0, 'accordion/image_0002.jpg'], [1, 'ant/image_0001.jpg'],
                        [1, 'ant/image_0002.jpg'], [2, 'anchor/image_0001.jpg'], [2, 'anchor/image_0002.jpg']]
        self.image_iter = mx.image.ImageIter(2, (3, 224, 224), imglist=self.imglist, path_root='tests/data/test_images',
                                             label_name='softmaxoutput1_label', data_name=self.data_name)

        self.act1_id = 4
        self.conv2_id = 7

    def tearDown(self):
        del self.mh

    def test_constructor_binded_module(self):
        # Assert module that is binded can be used to init a ModelHandler object and can add/drop layers
        mod = mx.module.Module.load('tests/data/testnetv1', 0, label_names=['softmaxoutput1_label'])
        mod.bind(data_shapes=[('data', self.image_iter.provide_data[0][1])], label_shapes=self.image_iter.provide_label)
        assert mod.binded and mod.params_initialized
        mh = model_handler.ModelHandler(mod, mx.context.cpu, 1)
        mh.drop_layer_top()
        mh.drop_layer_bottom()

    def test_constructor_no_weight(self):
        # Assert module that is unbinded can be used to init a ModelHandler object and can add/drop layers
        sym, _, _ = mx.model.load_checkpoint('tests/data/testnetv1', 0)
        mod = mx.module.Module(sym, label_names=['softmaxoutput1_label'])
        mh = model_handler.ModelHandler(mod, mx.context.cpu, 1)
        assert np.array_equal(mh.arg_params, {})
        assert np.array_equal(mh.aux_params, {})
        mh.drop_layer_top()
        mh.drop_layer_bottom()

    def test_drop_layer_top_1(self):
        assert 'softmaxoutput1' in list(self.mh.layer_type_dict.keys())

        outputs_pre = self.mh.symbol.get_internals().list_outputs()
        self.mh.drop_layer_top()
        outputs_post = self.mh.symbol.get_internals().list_outputs()

        assert 'softmaxoutput1' not in list(self.mh.layer_type_dict.keys())
        assert set(outputs_pre).symmetric_difference(set(outputs_post)) == {'softmaxoutput1_output',
                                                                            'softmaxoutput1_label'}

    def test_drop_layer_top_3(self):
        for layer_name in ['softmaxoutput1', 'fullyconnected0', 'flatten1']:
            assert layer_name in list(self.mh.layer_type_dict.keys())

        outputs_pre = self.mh.symbol.get_internals().list_outputs()
        self.mh.drop_layer_top(3)
        outputs_post = self.mh.symbol.get_internals().list_outputs()

        for layer_name in ['softmaxoutput1', 'fullyconnected0', 'flatten1']:
            assert layer_name not in list(self.mh.layer_type_dict.keys())
        assert set(outputs_pre).symmetric_difference(set(outputs_post)) == {'flatten1_output', 'fullyconnected0_weight',
                                                                            'fullyconnected0_bias',
                                                                            'fullyconnected0_output',
                                                                            'softmaxoutput1_label',
                                                                            'softmaxoutput1_output'}

    def test_drop_layer_top_too_many(self):
        with self.assertRaises(model_handler.exceptions.ModelError):
            self.mh.drop_layer_top(8)

    def test_drop_layer_bottom_1(self):
        assert 'conv1' in list(self.mh.layer_type_dict.keys())

        outputs_pre = self.mh.symbol.get_internals().list_outputs()
        self.mh.drop_layer_bottom()
        outputs_post = self.mh.symbol.get_internals().list_outputs()

        assert 'conv1' not in list(self.mh.layer_type_dict.keys())
        assert set(outputs_pre).symmetric_difference(set(outputs_post)) == {'conv1_bias', 'conv1_weight',
                                                                            'conv1_output'}

    def test_drop_layer_bottom_3(self):
        for layer_name in ['conv1', 'act1', 'conv2']:
            assert layer_name in list(self.mh.layer_type_dict.keys())

        outputs_pre = self.mh.symbol.get_internals().list_outputs()
        self.mh.drop_layer_bottom(3)
        outputs_post = self.mh.symbol.get_internals().list_outputs()

        for layer_name in ['conv1', 'act1', 'conv2']:
            assert layer_name not in list(self.mh.layer_type_dict.keys())
        assert set(outputs_pre).symmetric_difference(set(outputs_post)) == {'conv1_bias', 'conv1_weight',
                                                                            'conv1_output', 'act1_output',
                                                                            'conv2_bias',  'conv2_output',
                                                                            'conv2_weight'}

    def test_drop_layer_bottom_too_many(self):
        with self.assertRaises(model_handler.exceptions.ModelError):
            self.mh.drop_layer_bottom(8)

    def test_add_layer_top(self):
        # Drop output layer so that layers can be added to top
        self.mh.drop_layer_top()
        layer1 = mx.sym.FullyConnected(name='fc1', num_hidden=5)
        assert 'fc1' not in list(self.mh.layer_type_dict.keys())

        outputs_pre = self.mh.symbol.get_internals().list_outputs()
        self.mh.add_layer_top([layer1])
        outputs_post = self.mh.symbol.get_internals().list_outputs()

        assert 'fc1' in list(self.mh.layer_type_dict.keys())
        assert outputs_post == outputs_pre + ['fc1_weight', 'fc1_bias', 'fc1_output']

    def test_add_layer_top_2(self):
        self.mh.drop_layer_top()
        layer1 = mx.sym.FullyConnected(name='fc1', num_hidden=5)
        layer2 = mx.sym.Convolution(name='conv1_1', kernel=(3, 3), num_filter=10)
        for layer_name in ['fc1', 'conv1_1']:
            assert layer_name not in list(self.mh.layer_type_dict.keys())

        outputs_pre = self.mh.symbol.get_internals().list_outputs()
        self.mh.add_layer_top([layer1])
        self.mh.add_layer_top([layer2])
        outputs_post = self.mh.symbol.get_internals().list_outputs()

        for layer_name in ['fc1', 'conv1_1']:
            assert layer_name in list(self.mh.layer_type_dict.keys())
        assert outputs_post == outputs_pre + ['fc1_weight', 'fc1_bias', 'fc1_output', 'conv1_1_weight', 'conv1_1_bias',
                                              'conv1_1_output']

    def test_add_layer_top_list(self):
        self.mh.drop_layer_top()
        layer1 = mx.sym.FullyConnected(name='fc1', num_hidden=5)
        layer2 = mx.sym.Convolution(name='conv1_1', kernel=(3, 3), num_filter=10)
        for layer_name in ['fc1', 'conv1_1']:
            assert layer_name not in list(self.mh.layer_type_dict.keys())

        outputs_pre = self.mh.symbol.get_internals().list_outputs()
        self.mh.add_layer_top([layer1, layer2])
        outputs_post = self.mh.symbol.get_internals().list_outputs()

        for layer_name in ['fc1', 'conv1_1']:
            assert layer_name in list(self.mh.layer_type_dict.keys())
        assert outputs_post == outputs_pre + ['fc1_weight', 'fc1_bias', 'fc1_output', 'conv1_1_weight', 'conv1_1_bias',
                                              'conv1_1_output']

    def test_add_layer_bottom(self):
        layer1 = mx.sym.Convolution(name='conv1_1', kernel=(3, 3), num_filter=10)
        assert 'conv1_1' not in list(self.mh.layer_type_dict.keys())

        outputs_pre = self.mh.symbol.get_internals().list_outputs()
        self.mh.add_layer_bottom([layer1])
        outputs_post = self.mh.symbol.get_internals().list_outputs()

        assert 'conv1_1' in list(self.mh.layer_type_dict.keys())
        assert outputs_post == [self.data_name, 'conv1_1_weight', 'conv1_1_bias', 'conv1_1_output'] + outputs_pre[1:]

    def test_add_layer_bottom_2(self):
        layer1 = mx.sym.Convolution(name='conv1_1', kernel=(3, 3), num_filter=10)
        layer2 = mx.sym.FullyConnected(name='fc1', num_hidden=10)
        for layer_name in ['fc1', 'conv1_1']:
            assert layer_name not in list(self.mh.layer_type_dict.keys())

        outputs_pre = self.mh.symbol.get_internals().list_outputs()
        self.mh.add_layer_bottom([layer1])
        self.mh.add_layer_bottom([layer2])
        outputs_post = self.mh.symbol.get_internals().list_outputs()

        for layer_name in ['fc1', 'conv1_1']:
            assert layer_name in list(self.mh.layer_type_dict.keys())
        assert outputs_post == [self.data_name, 'fc1_weight', 'fc1_bias', 'fc1_output', 'conv1_1_weight',
                                'conv1_1_bias', 'conv1_1_output'] + outputs_pre[1:]

    def test_add_layer_bottom_list(self):
        layer1 = mx.sym.Convolution(name='conv1_1', kernel=(3, 3), num_filter=10)
        layer2 = mx.sym.FullyConnected(name='fc1', num_hidden=10)
        for layer_name in ['fc1', 'conv1_1']:
            assert layer_name not in list(self.mh.layer_type_dict.keys())

        outputs_pre = self.mh.symbol.get_internals().list_outputs()
        self.mh.add_layer_bottom([layer1, layer2])
        outputs_post = self.mh.symbol.get_internals().list_outputs()

        for layer_name in ['fc1', 'conv1_1']:
            assert layer_name in list(self.mh.layer_type_dict.keys())
        assert outputs_post == [self.data_name, 'conv1_1_weight', 'conv1_1_bias', 'conv1_1_output', 'fc1_weight',
                                'fc1_bias', 'fc1_output'] + outputs_pre[1:]

    @staticmethod
    def create_csv_iterator(batch_size=1):
        # Save data as csv
        np.random.seed(1)
        csv_data = np.random.rand(6, 3 * 224 * 224)
        data_path = './csv_iterator_data.csv'
        np.savetxt(data_path, csv_data, delimiter=',')

        # Save labels as csv
        labels = np.array([[0], [0], [1], [1], [2], [2]])
        label_path = './csv_iterator_labels.csv'
        np.savetxt(label_path, labels, delimiter=',')

        # Create CSV iterator using data file and labels file
        # round_batch should be False for resets to work
        # (https://mxnet.incubator.apache.org/api/python/io/io.html#mxnet.io.CSVIter)
        csv_iterator = mx.io.CSVIter(data_csv=data_path, data_shape=(3, 224, 224), label_csv=label_path,
                                     batch_size=batch_size, label_name='softmaxoutput1_label', round_batch=False)

        # Remove data and label files
        os.remove(data_path)
        os.remove(label_path)

        return csv_iterator

    def test_get_module_csv_iterator(self):
        self._test_get_module(iterator=self.create_csv_iterator())

    def test_get_module_image_iterator(self):
        self._test_get_module(iterator=self.image_iter)

    def _test_get_module(self, iterator):
        fixed_layer_parameters = ['conv1_weight', 'conv1_bias', 'conv1_foo']
        random_layer_parameters = ['conv2_weight', 'conv2_bias', 'conv2_foo']
        # Set biases to random arrays so they are not empty arrays
        self.mh.arg_params['conv1_bias'] = mx.nd.random.normal(shape=(1))
        self.mh.arg_params['conv2_bias'] = mx.nd.random.normal(shape=(8))
        self.mh.arg_params['fullyconnected0_bias'] = mx.nd.random.normal(shape=(4))
        with self.assertLogs() as cm:
            mod = self.mh.get_module(iterator, fixed_layer_parameters=fixed_layer_parameters,
                                     random_layer_parameters=random_layer_parameters)
        assert type(mod) == mx.mod.Module
        assert mod._fixed_param_names == ['conv1_weight', 'conv1_bias']
        # Assert finetune layer weights are equal to pretrained weights
        for f_tune_key in ['fullyconnected0_weight', 'conv1_weight', 'fullyconnected0_bias', 'conv1_bias']:
            assert np.array_equal(self.mh.arg_params[f_tune_key].asnumpy(), mod.get_params()[0][f_tune_key].asnumpy())
        # Assert random layer weights are different to pretrained weights
        for rand_key in ['conv2_weight', 'conv2_bias']:
            assert not np.array_equal(self.mh.arg_params[rand_key].asnumpy(), mod.get_params()[0][rand_key].asnumpy())
        # Assert logs written for fixed and random parameters that were not present in model
        assert cm.output == ['WARNING:root:Could not find layer parameters: conv1_foo',
                             'WARNING:root:Could not find layer parameters: conv2_foo']

    def test_get_module_set_params_error(self):
        image_iter = mx.image.ImageIter(2, (3, 123, 123), imglist=self.imglist, path_root='test_images',
                                        label_name='softmaxoutput1_label')
        self.assertRaisesRegex(model_handler.exceptions.ModelArchitectureError, 'Weight shape mismatch: Expected shape='
                               '\(4,46225\), Actual shape=\(4,12996\). This can be caused by incorrect layer shapes or '
                               'incorrect input data shapes.',
                               self.mh.get_module, image_iter)

    def test_get_layer_type(self):
        layer_type = []
        for name in ['conv1', 'act1', 'conv2', 'act2', 'pool1', 'flatten1',
                     'fullyconnected0', 'softmaxoutput1']:
            layer_type.append(self.mh.get_layer_type(name))

        assert layer_type == ['Convolution', 'Activation', 'Convolution',
                              'Activation', 'Pooling', 'Flatten',
                              'FullyConnected', 'SoftmaxOutput']

    def test_get_layer_type_failure(self):
        with self.assertRaises(ValueError):
            self.mh.get_layer_type('fake_layer_name')

    def test_get_layer_names_matching_type(self):
        layers_found = self.mh.get_layer_names_matching_type(consts.LayerType.CONVOLUTION)
        assert sorted(layers_found) == sorted(['conv1', 'conv2'])
        layers_found = self.mh.get_layer_names_matching_type(consts.LayerType.ACTIVATION)
        assert sorted(layers_found) == sorted(['act1', 'act2'])
        layers_found = self.mh.get_layer_names_matching_type(consts.LayerType.POOLING)
        assert layers_found == ['pool1']
        layers_found = self.mh.get_layer_names_matching_type(consts.LayerType.FLATTEN)
        assert layers_found == ['flatten1']
        layers_found = self.mh.get_layer_names_matching_type(consts.LayerType.FULLYCONNECTED)
        assert layers_found == ['fullyconnected0']
        layers_found = self.mh.get_layer_names_matching_type(consts.LayerType.SOFTMAXOUTPUT)
        assert layers_found == ['softmaxoutput1']
        layers_found = self.mh.get_layer_names_matching_type(consts.LayerType.BATCHNORM)
        assert layers_found == []

    def _test_get_layer_output_image_iterator(self, batch_size):
        layer1, layer2 = ('fullyconnected0', 'flatten1')
        image_iter = mx.image.ImageIter(batch_size, (3, 224, 224), imglist=self.imglist,
                                        path_root='tests/data/test_images', label_name='softmaxoutput1_label',
                                        data_name=self.data_name)
        features, labels = self.mh.get_layer_output(image_iter, [layer1, layer2])
        assert type(features) == OrderedDict
        assert list(features.keys()) == ['fullyconnected0', 'flatten1']
        tolerance = 5e-2

        expected_labels = [0, 0, 1, 1, 2, 2]
        assert (labels == expected_labels).all(), 'Expected {}, got {}'.format(expected_labels, labels)
        assert sorted(features.keys()) == sorted([layer1, layer2])

        expected_features = {}
        expected_features[layer1] = np.array([[-2026513.375, -1203439., -1706091., 402870.3125],
                                              [-5010966., -611501.375, -1003263.4375, 2879037.],
                                              [-145177.96875, -4538920.5, 219717.46875, 1895801.25],
                                              [-2568541.5, -341903.75, -2446673., 716777.3125],
                                              [491937.84375, -336953.78125, -717204.75, 941894.],
                                              [-3536730., -3252726.75, 196532.796875, 1375444.125]])
        assert np.allclose(features[layer1], expected_features[layer1], rtol=tolerance)
        assert features[layer2].shape == (6, 46225)

    def _test_get_layer_output_csv_iterator(self, batch_size):
        self._test_get_layer_output(iterator=self.create_csv_iterator(batch_size=batch_size))

    def _test_get_layer_output_NDArray_iterator(self, batch_size):
        data = np.random.rand(6, 3, 224, 224)
        nda_iter = mx.io.NDArrayIter(data=data, label=np.array([0, 0, 1, 1, 2, 2]), batch_size=batch_size)
        self._test_get_layer_output(iterator=nda_iter)

    def _test_get_layer_output(self, iterator):
        layer1, layer2 = ('fullyconnected0', 'flatten1')
        features, labels = self.mh.get_layer_output(iterator, [layer1, layer2])
        assert type(features) == OrderedDict
        assert list(features.keys()) == ['fullyconnected0', 'flatten1']
        tolerance = 1e-4

        assert sorted(features.keys()) == sorted([layer1, layer2])

        expected_features = {}
        expected_features[layer1] = np.array([[-14632.44140625, -15410.29882812, 401.85760498, 3048.72143555],
                                              [-14077.45507812, -14598.43457031, 1666.03442383, 7222.70019531],
                                              [-16092.02929688, -16345.94042969, -2379.76391602, 6223.95605469],
                                              [-15005.03808594, -15088.01660156, 5304.77539062, 6113.68164062],
                                              [-12687.98339844, -14598.75097656, 1158.26794434, 4819.8671875],
                                              [-11366.10351562, -16437.70507812, -4690.74951172, 8055.31982422]])
        expected_labels = [0, 0, 1, 1, 2, 2]
        num_test_instances = len(expected_labels)

        expected_feature_label_dict = {}
        for index, expected_label in enumerate(expected_labels):
            key = hash(str(expected_features[layer1][index].astype(int)))
            expected_feature_label_dict[key] = (expected_features[layer1][index], expected_label)
        assert len(expected_feature_label_dict) == num_test_instances

        actual_feature_label_dict = {}
        for index, actual_label in enumerate(labels):
            key = hash(str(features[layer1][index].astype(int)))
            actual_feature_label_dict[key] = (features[layer1][index], actual_label)
        assert len(actual_feature_label_dict) == num_test_instances

        # Compare if <feature, label> pairs are returned as expected
        for key in expected_feature_label_dict:
            self.assertTrue(key in actual_feature_label_dict, "Expected features not found")

            expected_features = expected_feature_label_dict[key][0]
            actual_features = actual_feature_label_dict[key][0]
            self.assertTrue(np.allclose(expected_features, actual_features,  rtol=tolerance),
                            "Expected features:{}. Actual:{}".format(expected_features, actual_features))

            expected_label = expected_feature_label_dict[key][1]
            actual_label = actual_feature_label_dict[key][1]
            self.assertTrue(expected_label == actual_label,
                            "Expected label:{}. Actual:{}".format(expected_label, actual_label))

        assert features[layer2].shape == (6, 46225)

    def test_get_layer_output_image_iterator(self):
        # test for when there is no padding
        self._test_get_layer_output_image_iterator(batch_size=2)

    def test_get_layer_output_image_iterator_padding(self):
        # test for padding
        self._test_get_layer_output_image_iterator(batch_size=4)

    def test_get_layer_output_NDArray_iterator(self):
        # test for when there is no padding
        self._test_get_layer_output_NDArray_iterator(batch_size=2)

    def test_get_layer_output_NDArray_iterator_padding(self):
        # test for padding
        self._test_get_layer_output_NDArray_iterator(batch_size=4)

    # TODO: Review test to handle ordering offset in CSVIter
    # def test_get_layer_output_csv_iterator(self):
    #     # test for when there is no padding
    #     self._test_get_layer_output_csv_iterator(batch_size=2)

    def test_get_layer_output_csv_iterator_padding(self):
        # test for padding
        self._test_get_layer_output_csv_iterator(batch_size=4)

    def test_get_layer_output_invalid_type(self):
        layer1, layer2 = ('fullyconnected0', 'flatten1')
        with self.assertRaises(TypeError):
            self.mh.get_layer_output(None, [layer1, layer2])
        with self.assertRaises(TypeError):
            self.mh.get_layer_output('iter', [layer1, layer2])
        with self.assertRaises(TypeError):
            self.mh.get_layer_output(self.image_iter, layer1)

    def test_get_layer_parameters(self):
        layer_params = self.mh.get_layer_parameters(self.mh.layer_names)
        assert sorted(layer_params) == sorted(['conv1_bias', 'conv1_weight', 'conv2_bias', 'conv2_weight',
                                               'fullyconnected0_bias', 'fullyconnected0_weight'])
        layer_params = self.mh.get_layer_parameters(['fullyconnected0'])
        assert sorted(layer_params) == sorted(['fullyconnected0_bias', 'fullyconnected0_weight'])

    def test_get_layer_parameters_not_list(self):
        with self.assertRaises(TypeError):
            self.mh.get_layer_parameters('fullyconnected0')

    def test_visualize_net(self):
        with open('tests/data/visualize.json', 'r') as json_data:
            expected_symbol_dict = json.load(json_data)
        assert expected_symbol_dict == self.mh.visualize_net().__dict__

    def test_save_symbol(self):
        assert not os.path.isfile('temp-test-symbol.json')
        self.mh.save_symbol('temp-test')
        assert os.path.isfile('temp-test-symbol.json')

        saved_sym = mx.sym.load('temp-test-symbol.json')
        assert self.mh.symbol.get_internals().list_outputs() == saved_sym.get_internals().list_outputs()
        os.remove('temp-test-symbol.json')

    def test_validate_layer_name(self):
        with self.assertRaises(ValueError):
            self.mh._validate_layer_name('conv2')
        with self.assertRaises(ValueError):
            self.mh._validate_layer_name('prob_label')
        with self.assertRaises(ValueError):
            self.mh._validate_layer_name('conv3_output')
        with self.assertRaises(ValueError):
            self.mh._validate_layer_name('conv3_weight')
        with self.assertRaises(ValueError):
            self.mh._validate_layer_name('conv3_moving_mean')
        with self.assertRaises(ValueError):
            self.mh._validate_layer_name('conv3_beta_q')
        with self.assertRaises(ValueError):
            self.mh._validate_layer_name(self.data_name)
        self.mh._validate_layer_name('conv3')
        self.mh._validate_layer_name('weighted')

<<<<<<< HEAD
=======
    def test_model_from_nodes(self):
        nodes = json.loads(self.mh.symbol.tojson())[consts.NODES]
        id2name = {0: self.data_name, 1: 'conv1_weight', 2: 'conv1_bias', 3: 'conv1', 4: 'act1', 5: 'conv2_weight',
                   6: 'conv2_bias', 7: 'conv2', 8: 'act2', 9: 'pool1', 10: 'flatten1', 11: 'fullyconnected0_weight',
                   12: 'fullyconnected0_bias', 13: 'fullyconnected0', 14: 'softmaxoutput1_label', 15: 'softmaxoutput1'}

        sym = self.mh._model_from_nodes(symbol=None, symbol_nodes=nodes, elements_offset=0, prev_symbols={},
                                        id2name=id2name)

        self._compare_symbols(sym, self.mh.symbol)

    @staticmethod
    def _compare_symbols(sym1, sym2):
        """
        Compare two symbols.

        :param sym1: Actual symbol
        :param sym2: Expected symbol
        """
        assert sym1.get_internals().list_outputs() == sym2.get_internals().list_outputs(), 'Symbol outputs \
            mismatch. Expected: {}, Got: {}'.format(sym2.get_internals().list_outputs(),
                                                    sym1.get_internals().list_outputs())

        for i, _ in enumerate(sym1.get_internals()):
            assert sym1.get_internals()[i].get_internals().list_outputs() ==\
                sym1.get_internals()[i].get_internals().list_outputs()

        data_shape = (5, 3, 224, 224)
        assert sym1.infer_shape(data=data_shape) == sym2.infer_shape(data=data_shape)

>>>>>>> a70d02cc
    def test_prune_parameters(self):
        # Assert that parameters are pruned and logs are written
        parameter_names_pre = ['conv1_weight', 'conv1_bias', 'conv1_moving_mean', 'made_up_param']
        with self.assertLogs() as cm:
            parameter_names_post = self.mh._prune_parameters(parameter_names_pre)
        assert set(parameter_names_pre).symmetric_difference(set(parameter_names_post)) == {'conv1_moving_mean',
                                                                                            'made_up_param'}
        assert cm.output == ['WARNING:root:Could not find layer parameters: conv1_moving_mean, made_up_param']

    def test_prune_parameters_no_extra(self):
        # Assert no parameters are removed and no logs are written
        parameter_names_pre = ['conv1_weight', 'conv1_bias']
        with self.assertRaises(AssertionError):
            with self.assertLogs():
                parameter_names_post = self.mh._prune_parameters(parameter_names_pre)
        assert set(parameter_names_pre).symmetric_difference(set(parameter_names_post)) == set([])

    def test_remove_random_parameters(self):
        random_parameters = ['conv1_weight', 'conv1_bias', 'conv1_moving_var', 'conv3_weight', 'conv3_moving_var']
        self.mh.arg_params = {'conv1_weight': 1, 'conv1_bias': 1, 'conv2_weight': 1, 'conv2_bias': 1}
        self.mh.aux_params = {'conv1_moving_var': 1, 'conv2_moving_var': 1}
        with self.assertLogs() as cm:
            arg_params, aux_params = self.mh._remove_random_parameters(random_parameters)

        assert arg_params == {'conv2_weight': 1, 'conv2_bias': 1}
        assert aux_params == {'conv2_moving_var': 1}
        cm.output == 'WARNING:root:Could not find layers parameters: conv3_weight, conv3_moving_var'

    def test_get_devices_cpu(self):
        devices = self.mh._get_devices(mx.context.cpu, 3)
        assert devices == [mx.cpu(0), mx.cpu(1), mx.cpu(2)]

    def test_get_devices_gpu(self):
        devices = self.mh._get_devices(mx.context.gpu, 3)
        assert devices == [mx.gpu(0), mx.gpu(1), mx.gpu(2)]

    def test_assert_drop_layer_valid(self):
        self.mh.layer_type_dict = {}
        with self.assertRaises(exceptions.ModelError):
            self.mh._assert_drop_layer_valid(1)
        self.mh.layer_type_dict = {'a': 1}
        with self.assertRaises(exceptions.ModelError):
            self.mh._assert_drop_layer_valid(1)
        self.mh.layer_type_dict = {'a': 1, 'b': 2}
        self.mh._assert_drop_layer_valid(1)
        with self.assertRaises(exceptions.ModelError):
            self.mh._assert_drop_layer_valid(2)
        self.mh.layer_type_dict = {'a': 1, 'b': 2, 'c': 3}
        self.mh._assert_drop_layer_valid(1)
        self.mh._assert_drop_layer_valid(2)
        with self.assertRaises(exceptions.ModelError):
            self.mh._assert_drop_layer_valid(3)

    def test_get_layer_type_dict(self):
        expected_dict = OrderedDict([('conv1', 'Convolution'), ('act1', 'Activation'), ('conv2', 'Convolution'),
                                     ('act2', 'Activation'), ('pool1', 'Pooling'), ('flatten1', 'Flatten'),
                                     ('fullyconnected0', 'FullyConnected'), ('softmaxoutput1', 'SoftmaxOutput')])
        assert list(self.mh._get_layer_type_dict().items()) == list(expected_dict.items())

    def test_get_symbol_dict(self):
        with open('tests/data/symbol_dict.json') as json_data:
            expected_symbol_dict = json.load(json_data)

        real_symbol_dict = self.mh._get_symbol_dict(self.mh.symbol)

        # Remove mxnet version number from symbol dictionaries so test doesn't break on new version
        MXNET_VERSION = 'mxnet_version'
        if MXNET_VERSION in expected_symbol_dict[consts.ATTRIBUTES].keys():
            del expected_symbol_dict[consts.ATTRIBUTES]['mxnet_version']
        if MXNET_VERSION in real_symbol_dict[consts.ATTRIBUTES].keys():
            del real_symbol_dict[consts.ATTRIBUTES]['mxnet_version']

        assert expected_symbol_dict == real_symbol_dict

    def test_layer_names(self):
        expected_layer_names = ['conv1', 'act1', 'conv2', 'act2', 'pool1', 'flatten1', 'fullyconnected0',
                                'softmaxoutput1']

        assert self.mh.layer_names == expected_layer_names

    def test_clean_params(self):
        symbol = self.mh.symbol.get_internals()[self.act1_id]
        assert sorted(self.mh.arg_params.keys()) == sorted(['conv1_weight', 'conv2_bias', 'conv1_bias', 'conv2_weight',
                                                            'fullyconnected0_weight', 'fullyconnected0_bias'])

        arg_params = self.mh._clean_params(symbol, self.mh.arg_params)

        assert sorted(arg_params.keys()) == sorted(['conv1_weight', 'conv1_bias'])

        symbol = self.mh.symbol.get_internals()[self.conv2_id]
        assert sorted(self.mh.arg_params.keys()) == sorted(['conv1_weight', 'conv2_bias', 'conv1_bias', 'conv2_weight',
                                                            'fullyconnected0_weight', 'fullyconnected0_bias'])

        arg_params = self.mh._clean_params(symbol, self.mh.arg_params)

        assert sorted(arg_params.keys()) == sorted(['conv1_weight', 'conv2_bias', 'conv1_bias', 'conv2_weight'])

    def test_update_sym(self):
        mod = mx.module.Module.load('tests/data/testnetv1', 0, label_names=['softmaxoutput1_label'])
        mh = model_handler.ModelHandler(mod, mx.context.cpu, 1)
        symbol = mh.symbol.get_internals()[self.act1_id]
        self.mh.aux_params = {1: 2, 2: 3, 4: 5, 7: 3, 6: 8, 3: 5, 12: 5}

        mh.update_sym(symbol)

        assert mh.layer_type_dict == OrderedDict([('conv1', 'Convolution'), ('act1', 'Activation')])
        assert mh.symbol.tojson() == symbol.tojson()
        self._compare_symbols(mh.symbol, symbol)
        assert sorted(mh.arg_params.keys()) == sorted(['conv1_weight', 'conv1_bias'])
        assert mh.aux_params == {}

        mod = mx.module.Module.load('tests/data/testnetv1', 0, label_names=['softmaxoutput1_label'])
        mh = model_handler.ModelHandler(mod, mx.context.cpu, 1)
        symbol = mh.symbol.get_internals()[self.conv2_id]

        mh.update_sym(symbol)

        assert mh.layer_type_dict == OrderedDict([('conv1', 'Convolution'), ('act1', 'Activation'),
                                                  ('conv2', 'Convolution')])
        assert mh.symbol.tojson() == symbol.tojson()
        self._compare_symbols(mh.symbol, symbol)
        assert sorted(mh.arg_params.keys()) == sorted(['conv1_weight', 'conv2_bias', 'conv1_bias', 'conv2_weight'])
        assert mh.aux_params == {}<|MERGE_RESOLUTION|>--- conflicted
+++ resolved
@@ -456,39 +456,6 @@
         self.mh._validate_layer_name('conv3')
         self.mh._validate_layer_name('weighted')
 
-<<<<<<< HEAD
-=======
-    def test_model_from_nodes(self):
-        nodes = json.loads(self.mh.symbol.tojson())[consts.NODES]
-        id2name = {0: self.data_name, 1: 'conv1_weight', 2: 'conv1_bias', 3: 'conv1', 4: 'act1', 5: 'conv2_weight',
-                   6: 'conv2_bias', 7: 'conv2', 8: 'act2', 9: 'pool1', 10: 'flatten1', 11: 'fullyconnected0_weight',
-                   12: 'fullyconnected0_bias', 13: 'fullyconnected0', 14: 'softmaxoutput1_label', 15: 'softmaxoutput1'}
-
-        sym = self.mh._model_from_nodes(symbol=None, symbol_nodes=nodes, elements_offset=0, prev_symbols={},
-                                        id2name=id2name)
-
-        self._compare_symbols(sym, self.mh.symbol)
-
-    @staticmethod
-    def _compare_symbols(sym1, sym2):
-        """
-        Compare two symbols.
-
-        :param sym1: Actual symbol
-        :param sym2: Expected symbol
-        """
-        assert sym1.get_internals().list_outputs() == sym2.get_internals().list_outputs(), 'Symbol outputs \
-            mismatch. Expected: {}, Got: {}'.format(sym2.get_internals().list_outputs(),
-                                                    sym1.get_internals().list_outputs())
-
-        for i, _ in enumerate(sym1.get_internals()):
-            assert sym1.get_internals()[i].get_internals().list_outputs() ==\
-                sym1.get_internals()[i].get_internals().list_outputs()
-
-        data_shape = (5, 3, 224, 224)
-        assert sym1.infer_shape(data=data_shape) == sym2.infer_shape(data=data_shape)
-
->>>>>>> a70d02cc
     def test_prune_parameters(self):
         # Assert that parameters are pruned and logs are written
         parameter_names_pre = ['conv1_weight', 'conv1_bias', 'conv1_moving_mean', 'made_up_param']
@@ -611,4 +578,23 @@
         assert mh.symbol.tojson() == symbol.tojson()
         self._compare_symbols(mh.symbol, symbol)
         assert sorted(mh.arg_params.keys()) == sorted(['conv1_weight', 'conv2_bias', 'conv1_bias', 'conv2_weight'])
-        assert mh.aux_params == {}+        assert mh.aux_params == {}
+
+    @staticmethod
+    def _compare_symbols(sym1, sym2):
+        """
+        Compare two symbols.
+
+        :param sym1: Actual symbol
+        :param sym2: Expected symbol
+        """
+        assert sym1.get_internals().list_outputs() == sym2.get_internals().list_outputs(), 'Symbol outputs \
+            mismatch. Expected: {}, Got: {}'.format(sym2.get_internals().list_outputs(),
+                                                    sym1.get_internals().list_outputs())
+
+        for i, _ in enumerate(sym1.get_internals()):
+            assert sym1.get_internals()[i].get_internals().list_outputs() ==\
+                sym1.get_internals()[i].get_internals().list_outputs()
+
+        data_shape = (5, 3, 224, 224)
+        assert sym1.infer_shape(data=data_shape) == sym2.infer_shape(data=data_shape)